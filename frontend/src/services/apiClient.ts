import { InteractionRequiredAuthError } from '@azure/msal-browser';
import { msalInstance } from '../auth/msalInstance';
<<<<<<< HEAD
import { loginRequest, sqlRequest } from '../auth/config';
=======
import { sqlRequest } from '../auth/config';
>>>>>>> 9bcaa6bc
import { devAuthIsEnabled, getDevAuthHeader } from '../auth/devAuthStore';

const API_URL = import.meta.env.VITE_API_URL || '/api';

function buildUrl(path: string): string {
  if (path.startsWith('http://') || path.startsWith('https://')) {
    return path;
  }
  return `${API_URL}${path}`;
}

function mergeHeaders(existing?: HeadersInit, defaults?: Record<string, string>): HeadersInit {
  const headers = new Headers(existing || {});
  if (defaults) {
    Object.entries(defaults).forEach(([key, value]) => {
      if (!headers.has(key)) {
        headers.set(key, value);
      }
    });
  }
  return headers;
}

async function request(path: string, init?: RequestInit): Promise<Response> {
  const url = buildUrl(path);
  const headers = mergeHeaders(init?.headers, {});

  if (devAuthIsEnabled()) {
    const devPrincipal = getDevAuthHeader();
    if (devPrincipal) {
      headers.set('X-MS-CLIENT-PRINCIPAL', devPrincipal);
    }
  }

<<<<<<< HEAD
  await attachUserAccessToken(headers);
=======
>>>>>>> 9bcaa6bc
  await attachSqlAccessToken(headers);

  const requestInit: RequestInit = {
    ...init,
    headers,
    credentials: init?.credentials ?? 'include',
  };

  return fetch(url, requestInit);
}

async function attachSqlAccessToken(headers: Headers): Promise<void> {
  const accounts = msalInstance.getAllAccounts();
  if (accounts.length === 0) {
    console.warn('No authenticated MSAL account available; skipping SQL token header.');
    return;
  }

  const request = { ...sqlRequest, account: accounts[0] };

  try {
    const response = await msalInstance.acquireTokenSilent(request);
    headers.set('X-SQL-Token', response.accessToken);
    console.debug('Attached delegated SQL token to request headers', {
      length: response.accessToken.length,
      preview: createPreview(response.accessToken),
    });
  } catch (error) {
    if (error instanceof InteractionRequiredAuthError) {
      console.warn('SQL token requires interactive consent; prompting user via popup.');
      try {
        const response = await msalInstance.acquireTokenPopup(request);
        headers.set('X-SQL-Token', response.accessToken);
        console.debug('Attached delegated SQL token after popup consent', {
          length: response.accessToken.length,
          preview: createPreview(response.accessToken),
        });
      } catch (popupError) {
        console.error('User cancelled or popup acquisition failed; proceeding without SQL token.', popupError);
      }
    } else {
      console.error('Failed to acquire SQL delegated token silently; falling back to backend identity.', error);
    }
  }
}

<<<<<<< HEAD
async function attachUserAccessToken(headers: Headers): Promise<void> {
  const accounts = msalInstance.getAllAccounts();
  if (accounts.length === 0) {
    console.warn('No authenticated MSAL account available; skipping Authorization header.');
    return;
  }

  const request = { ...loginRequest, account: accounts[0] };

  try {
    const response = await msalInstance.acquireTokenSilent(request);
    headers.set('Authorization', `Bearer ${response.accessToken}`);
    console.debug('Attached bearer token for API requests.');
  } catch (error) {
    if (error instanceof InteractionRequiredAuthError) {
      console.warn('API token requires interactive consent; prompting user via popup.');
      try {
        const response = await msalInstance.acquireTokenPopup(request);
        headers.set('Authorization', `Bearer ${response.accessToken}`);
        console.debug('Attached bearer token for API requests after popup consent.');
      } catch (popupError) {
        console.error('User cancelled or popup acquisition failed; proceeding without Authorization header.', popupError);
      }
    } else {
      console.error('Failed to acquire bearer token silently; proceeding without Authorization header.', error);
    }
  }
}

=======
>>>>>>> 9bcaa6bc
function createPreview(token: string): string {
  const previewLength = 12;
  return token.length <= previewLength ? token : `${token.slice(0, previewLength)}…`;
}

export function apiGet(path: string, init?: RequestInit): Promise<Response> {
  return request(path, { ...init, method: 'GET' });
}

export function apiPost(path: string, body: unknown, init?: RequestInit): Promise<Response> {
  const headers = mergeHeaders(init?.headers, { 'Content-Type': 'application/json' });
  return request(path, {
    ...init,
    method: 'POST',
    headers,
    body: JSON.stringify(body),
  });
}

export function apiPut(path: string, body: unknown, init?: RequestInit): Promise<Response> {
  const headers = mergeHeaders(init?.headers, { 'Content-Type': 'application/json' });
  return request(path, {
    ...init,
    method: 'PUT',
    headers,
    body: JSON.stringify(body),
  });
}

export function apiDelete(path: string, init?: RequestInit): Promise<Response> {
  return request(path, { ...init, method: 'DELETE' });
}<|MERGE_RESOLUTION|>--- conflicted
+++ resolved
@@ -1,10 +1,6 @@
 import { InteractionRequiredAuthError } from '@azure/msal-browser';
 import { msalInstance } from '../auth/msalInstance';
-<<<<<<< HEAD
-import { loginRequest, sqlRequest } from '../auth/config';
-=======
 import { sqlRequest } from '../auth/config';
->>>>>>> 9bcaa6bc
 import { devAuthIsEnabled, getDevAuthHeader } from '../auth/devAuthStore';
 
 const API_URL = import.meta.env.VITE_API_URL || '/api';
@@ -39,10 +35,6 @@
     }
   }
 
-<<<<<<< HEAD
-  await attachUserAccessToken(headers);
-=======
->>>>>>> 9bcaa6bc
   await attachSqlAccessToken(headers);
 
   const requestInit: RequestInit = {
@@ -89,38 +81,6 @@
   }
 }
 
-<<<<<<< HEAD
-async function attachUserAccessToken(headers: Headers): Promise<void> {
-  const accounts = msalInstance.getAllAccounts();
-  if (accounts.length === 0) {
-    console.warn('No authenticated MSAL account available; skipping Authorization header.');
-    return;
-  }
-
-  const request = { ...loginRequest, account: accounts[0] };
-
-  try {
-    const response = await msalInstance.acquireTokenSilent(request);
-    headers.set('Authorization', `Bearer ${response.accessToken}`);
-    console.debug('Attached bearer token for API requests.');
-  } catch (error) {
-    if (error instanceof InteractionRequiredAuthError) {
-      console.warn('API token requires interactive consent; prompting user via popup.');
-      try {
-        const response = await msalInstance.acquireTokenPopup(request);
-        headers.set('Authorization', `Bearer ${response.accessToken}`);
-        console.debug('Attached bearer token for API requests after popup consent.');
-      } catch (popupError) {
-        console.error('User cancelled or popup acquisition failed; proceeding without Authorization header.', popupError);
-      }
-    } else {
-      console.error('Failed to acquire bearer token silently; proceeding without Authorization header.', error);
-    }
-  }
-}
-
-=======
->>>>>>> 9bcaa6bc
 function createPreview(token: string): string {
   const previewLength = 12;
   return token.length <= previewLength ? token : `${token.slice(0, previewLength)}…`;
